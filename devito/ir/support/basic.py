--- conflicted
+++ resolved
@@ -429,7 +429,6 @@
                     if i.is_Number and j.is_Number:
                         return Vector(S.ImaginaryUnit)
                     else:
-<<<<<<< HEAD
                         # For example:
                         # self=W<u,[0,y]> and other=R<u,[0,y+1]>
                         ret.append(v)
@@ -437,34 +436,10 @@
                 # Writing (reading) over an entire dimension, reading (writing)
                 # from one point
 
-                # For example:
+                # For example:s
                 # self=R<u,[1,2]> and other=W<u,[1, y+1]>
                 elif (not i.is_Number or not j.is_Number):
                     import pdb; pdb.set_trace()
-=======
-                        # If both i and j are not numbers,
-                        # there may be dimension-dependent dependencies
-                        # so we append the distance
-
-                        # For example:
-                        # Eq(u[0, y], 1)
-                        # Eq(u[1, 1], u[0, y+1])
-                        ret.append(S.Infinity)
-
-                # We are writing over an entire dimension
-                # but reading from one point.
-                # If there are overlaps between the two
-                # then we would have a dependency
-                # This is a conservative estimation as there are cases
-                # where we may or may not have a dependency
-                # given that we don't write
-                # depending on domain size, which is not compilation-time known
-
-                # For example:
-                # Eq(u[0, y], 1)
-                # Eq(u[1, y+1], u[0, 1])
-                elif (not i.is_Number or not j.is_Number):
->>>>>>> 7dd5ef88
                     ret.append(S.Infinity)
 
         return Vector(*ret)
