--- conflicted
+++ resolved
@@ -839,19 +839,12 @@
         op = Operator([eq_1, eq_3])
         op.apply()
 
-<<<<<<< HEAD
-        expected = np.array([[ 1., 1., 1.],
-=======
         expected = np.array([[1., 1., 1.],
->>>>>>> dea361c6
                              [-1., 0., -1.]])
 
         assert(np.all(u.data[:] == expected[:]))
 
-<<<<<<< HEAD
-
-=======
->>>>>>> dea361c6
+
     @pytest.mark.parametrize('eqns', [
         ['Eq(u0[0, y], 1)', 'Eq(u0[1, y], u0[0, y + 1])'],
     ])
@@ -881,15 +874,6 @@
         eq1 = Eq(u[1, y], u[0, 2])
 
         op = Operator([eq0, eq1])
-<<<<<<< HEAD
-        op.apply()    
-
-        expected = np.array([[1.,1.,1.],
-                             [1.,1.,1.],
-                             [0.,0.,0.]])
-        
-        assert(np.all(u.data[:] == expected[:]))
-=======
         op.apply()
 
         expected = np.array([[1., 1., 1.],
@@ -898,7 +882,6 @@
 
         assert(np.all(u.data[:] == expected[:]))
 
->>>>>>> dea361c6
 
 class TestParallelismAnalysis(object):
 
